[package]
name = "poof"
authors = ["Francesco Pira (pirafrank)"]
version = "0.5.0"
edition = "2021"
repository = "https://github.com/pirafrank/poof"
documentation = "https://github.com/pirafrank/poof/blob/main/README.md"
description = "Easy to use zero-config, zero-install, zero-dependencies manager of pre-built software that works like magic"
license = "MIT"
readme = "README.md"
rust-version = "1.85.0"
build = "build.rs"
keywords = ["binary-manager", "portable-tools", "zero-config", "no-install", "userspace"]
homepage = "https://github.com/pirafrank/poof"
categories = ["command-line-utilities"]
exclude = [
    ".git",
    ".github",
    "hooks",
    ".idea",
    ".vscode",
    ".DS_Store",
    "*.iml",
    "*.swp",
    "*.swo",
    "*.tmp",
    "*.log",
]

[dependencies]
clap = { version = "4.5", features = ["derive"] }
dirs = "6.0"
errno = "0.3"
lazy_static = "1.5.0"
libc = "0.2"
reqwest = { version = "0.12.24", features = ["blocking", "json", "rustls-tls"], default-features = false }
serde = { version = "1.0", features = ["derive"] }
zip = "3.0"
tar = "0.4"
flate2 = "1.1"
xz2 = "0.1"
<<<<<<< HEAD
bzip2 = "0.5"
sevenz-rust2 = { version = "0.19.1" }
=======
bzip2 = "0.6"
sevenz-rust2 = { version = "0.14.1" }
>>>>>>> 3c485f75
log = "0.4.27"
env_logger = "0.11.8"
clap-verbosity-flag = "3.0.3"
regex = "1.11.1"
rayon = "1.11.0"
semver = "1.0.26"
anyhow = "1.0"
self_update = { version = "0.42.0", default-features = false, features = ["rustls"] }

[dev-dependencies]
tempfile = "3"
serial_test = "3"
predicates = "3.1.3"
assert_cmd = "2.0.17"
serde_json = "1.0"

[build-dependencies]
build_cfg = "1.1.0"
chrono = "0.4"
glibc_version = "0.1.2"<|MERGE_RESOLUTION|>--- conflicted
+++ resolved
@@ -39,13 +39,8 @@
 tar = "0.4"
 flate2 = "1.1"
 xz2 = "0.1"
-<<<<<<< HEAD
-bzip2 = "0.5"
+bzip2 = "0.6"
 sevenz-rust2 = { version = "0.19.1" }
-=======
-bzip2 = "0.6"
-sevenz-rust2 = { version = "0.14.1" }
->>>>>>> 3c485f75
 log = "0.4.27"
 env_logger = "0.11.8"
 clap-verbosity-flag = "3.0.3"
